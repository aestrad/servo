--- conflicted
+++ resolved
@@ -14,11 +14,7 @@
 # which are packages allowed to use the blocked package.
 [blocked-packages]
 rand = [
-<<<<<<< HEAD
-=======
   "crossbeam-channel",
-  "deque",
->>>>>>> 049eb688
   "gaol",
   "hashglobe", # only uses in tests
   "ipc-channel",
